--- conflicted
+++ resolved
@@ -1,10 +1,6 @@
 /** @type {import('next').NextConfig} */
 const nextConfig = {
-<<<<<<< HEAD
   // Remove standalone output for Vercel deployment (use default for Vercel)
-=======
-  // Remove standalone output for Vercel deployment
->>>>>>> 3d5d733f
   // output: 'standalone', // This is for Docker/self-hosting, not Vercel
   
   // Optimize for Vercel deployment
