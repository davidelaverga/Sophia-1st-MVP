--- conflicted
+++ resolved
@@ -23,20 +23,12 @@
 # Copy backend code only (no frontend)
 COPY main.py ./
 COPY app/ ./app/
-<<<<<<< HEAD
 
 # Copy SQL files if they exist
 COPY *.sql ./
 
 # Copy grafana-dashboards directory if it exists
 COPY grafana-dashboards/ ./grafana-dashboards/
-=======
-
-# Copy SQL files and other backend resources
-COPY *.sql ./
-RUN mkdir -p ./grafana-dashboards
-COPY grafana-dashboards/ ./grafana-dashboards/ 2>/dev/null || true
->>>>>>> b57f7f22
 
 # Create non-root user for security
 RUN useradd --create-home --shell /bin/bash sophia && \
